--- conflicted
+++ resolved
@@ -11,7 +11,6 @@
 
 
 class ManufacturingAnalytics:
-<<<<<<< HEAD
     def __init__(self, mongo_uri: str, orders_db: str, process_db: str | None = None):
         """Initialize the analytics service with MongoDB connection.
 
@@ -68,30 +67,6 @@
         else:
             return int(field_value)
 
-=======
-    def __init__(self, mongo_uri: str, database_name: str, use_mock: bool = False):
-        """Initialize the analytics service with MongoDB connection.
-        If ``use_mock`` is True or the connection fails and the ``USE_MOCK_MONGO``
-        environment variable is set, an in-memory MongoDB instance is used.
-        """
-
-        if use_mock:
-            self.client = mongomock.MongoClient()
-        else:
-            try:
-                self.client = MongoClient(mongo_uri, serverSelectionTimeoutMS=2000)
-                # Trigger connection to validate
-                self.client.server_info()
-            except Exception:
-                if os.environ.get("USE_MOCK_MONGO", "false").lower() == "true":
-                    self.client = mongomock.MongoClient()
-                else:
-                    raise
-        self.db = self.client[database_name]
-        self.orders_collection = self.db['NewOrder']
-        self.machines_collection = self.db['macchinari']
-        
->>>>>>> bbf006ae
     def extract_phase_metrics(self, orders: List[Dict]) -> pd.DataFrame:
         """Extract detailed phase‐level metrics from the list of `orders`."""
         phase_data: List[Dict[str, Any]] = []
@@ -206,7 +181,6 @@
         machine_metrics: List[Dict[str, Any]] = []
 
         for machine in machines:
-<<<<<<< HEAD
             machine_name = machine.get("name", "")
             is_active = machine.get("macchinarioActive", False)
 
@@ -255,34 +229,6 @@
                             ).split(",")
                         )
                     ),
-=======
-            machine_name = machine.get('name', '')
-            is_active = machine.get('macchinarioActive', False)
-            queue_target_time = int(machine.get('queueTargetTime', {}).get('$numberInt', 0))
-            current_queue_length = len(machine.get('tablet', []))
-            
-            # Filter phases for this machine
-            if 'phase_name' in phase_df.columns:
-                machine_phases = phase_df[phase_df['phase_name'] == machine_name]
-            else:
-                machine_phases = pd.DataFrame()
-            
-            if len(machine_phases) > 0:
-                metrics = {
-                    'machine_name': machine_name,
-                    'is_active': is_active,
-                    'queue_target_time': queue_target_time,
-                    'current_queue_length': current_queue_length,
-                    'total_phases_processed': len(machine_phases),
-                    'completed_phases': len(machine_phases[machine_phases['phase_status'] == 4]),
-                    'in_progress_phases': len(machine_phases[machine_phases['phase_status'].isin([1, 2, 3])]),
-                    'avg_cycle_time': machine_phases['cycle_time'].mean(),
-                    'avg_actual_duration': machine_phases['actual_duration_minutes'].mean(),
-                    'avg_queue_delay': machine_phases['queue_delay_hours'].mean(),
-                    'avg_finish_delay': machine_phases['finish_delay_hours'].mean(),
-                    'total_quantity_processed': machine_phases['declared_quantity'].sum(),
-                    'unique_operators': len(set(','.join(machine_phases['operators'].fillna('')).split(','))),
->>>>>>> bbf006ae
                 }
 
                 # Efficiency = (avg_cycle_time / avg_actual_duration) × 100
@@ -377,7 +323,6 @@
         return pd.DataFrame(timeline_data)
 
     def generate_queue_analysis(self, phase_df: pd.DataFrame) -> pd.DataFrame:
-<<<<<<< HEAD
         """
         Analyze queue patterns & identify bottlenecks.
 
@@ -418,25 +363,6 @@
             "total_jobs",
             "total_quantity",
         ]
-=======
-        """Analyze queue patterns and bottlenecks"""
-        if phase_df.empty or 'phase_name' not in phase_df.columns:
-            return pd.DataFrame(columns=[
-                'phase_name', 'avg_queue_delay', 'queue_delay_std',
-                'max_queue_delay', 'total_jobs', 'total_quantity',
-                'is_bottleneck']
-            )
-
-        # Group by machine and calculate queue metrics
-        queue_metrics = phase_df.groupby('phase_name').agg({
-            'queue_delay_hours': ['mean', 'std', 'max'],
-            'phase_id': 'count',
-            'declared_quantity': 'sum'
-        }).round(2)
-        
-        queue_metrics.columns = ['avg_queue_delay', 'queue_delay_std', 'max_queue_delay', 
-                                'total_jobs', 'total_quantity']
->>>>>>> bbf006ae
         queue_metrics = queue_metrics.reset_index()
 
         # Compute global mean + std on avg_queue_delay, then mark bottlenecks
@@ -462,15 +388,9 @@
         operator_data: List[Dict[str, Any]] = []
 
         for _, row in phase_df.iterrows():
-<<<<<<< HEAD
             operators = row.get("operators", "")
             if operators:
                 for operator in operators.split(","):
-=======
-            if 'operators' in row and row['operators']:
-                operators = row['operators'].split(',')
-                for operator in operators:
->>>>>>> bbf006ae
                     operator = operator.strip()
                     if not operator:
                         continue
@@ -551,7 +471,6 @@
 
         # 7) Summary JSON
         summary = {
-<<<<<<< HEAD
             "total_orders": len(orders),
             "completed_orders": len(
                 [
@@ -590,24 +509,6 @@
                 and "is_bottleneck" in queue_analysis.columns
                 else []
             ),
-=======
-            'total_orders': len(orders),
-            'completed_orders': len([o for o in orders if o.get('orderStatus', {}).get('$numberInt') == '4']),
-            'active_machines': len([m for m in machines if m.get('macchinarioActive', False)]),
-            'total_machines': len(machines),
-            'avg_order_lead_time': order_timeline['lead_time_days'].mean() if 'lead_time_days' in order_timeline else None,
-            'on_time_delivery_rate': (
-                order_timeline['on_time'].sum() / len(order_timeline[order_timeline['on_time'].notna()]) * 100
-            ) if 'on_time' in order_timeline and len(order_timeline[order_timeline['on_time'].notna()]) > 0 else 0,
-            'avg_machine_utilization': machine_metrics['utilization_percentage'].mean() if 'utilization_percentage' in machine_metrics else None,
-            'avg_machine_efficiency': machine_metrics['efficiency_percentage'].mean() if 'efficiency_percentage' in machine_metrics else None,
-            'total_operators': len(operator_performance) if len(operator_performance) > 0 else 0,
-            'bottleneck_machines': (
-                queue_analysis.loc[queue_analysis['is_bottleneck'], 'phase_name'].tolist()
-                if 'phase_name' in queue_analysis.columns and 'is_bottleneck' in queue_analysis.columns
-                else []
-            )
->>>>>>> bbf006ae
         }
 
         with open(f"{output_dir}/summary_statistics.json", "w") as f:
